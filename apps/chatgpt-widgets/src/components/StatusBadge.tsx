--- conflicted
+++ resolved
@@ -9,15 +9,9 @@
   className?: string;
 }
 
-<<<<<<< HEAD
 type StatusKey = 'pending' | 'running' | 'completed' | 'failed' | 'cancelled' | 'aborted' | 'paused' | 'skipped' | 'maxiter_reached';
 
 const statusConfig: Record<StatusKey, { label: string; color: string; bg: string }> = {
-=======
-type StatusConfigKey = Status;
-
-const statusConfig: Record<StatusConfigKey, { label: string; color: string; bg: string }> = {
->>>>>>> da133b18
   pending: {
     label: 'Pending',
     color: 'text-gray-700',
@@ -48,7 +42,6 @@
     color: 'text-orange-700',
     bg: 'bg-orange-100',
   },
-<<<<<<< HEAD
   aborted: {
     label: 'Aborted',
     color: 'text-orange-700',
@@ -66,28 +59,14 @@
   },
   maxiter_reached: {
     label: 'Max Iter',
-=======
-  skipped: {
-    label: 'Skipped',
-    color: 'text-gray-700',
-    bg: 'bg-gray-100',
-  },
-  maxiter_reached: {
-    label: 'Max Iterations',
->>>>>>> da133b18
     color: 'text-purple-700',
     bg: 'bg-purple-100',
   },
 };
 
 export function StatusBadge({ status, className = '' }: StatusBadgeProps) {
-<<<<<<< HEAD
   // Convert Status enum to lowercase string key
   const statusKey = status.toLowerCase() as StatusKey;
-=======
-  // Status enum values are already lowercase strings
-  const statusKey = String(status) as StatusConfigKey;
->>>>>>> da133b18
   const config = statusConfig[statusKey] || statusConfig.pending;
 
   return (
