--- conflicted
+++ resolved
@@ -264,33 +264,12 @@
       person: Frontend Verdict
       memorize_to: GOLDFISH
       judge_by: |
-<<<<<<< HEAD
-        Check if the generated code is valid AND follows React best practices:
-
-        1. Syntax validity: No major syntax errors or missing implementations
-        2. React Context usage: If code calls useContext or custom hooks (use*), verify the component is wrapped by the corresponding provider or that provider wrapping is handled elsewhere in the component tree
-        3. Hook rules: Hooks are called at top level, not in conditions/loops
-        4. Import completeness: All used components/hooks are imported
-
-        Return false (NO) if:
-        - Critical syntax errors exist
-        - useContext/custom hooks are used without providers AND no provider wrapping is evident
-        - Major missing implementations
-
-        Return true (YES) for minor issues like:
-        - Style preferences
-        - Small type improvements
-        - Missing comments
-
-        Note: Backticks on the top and the bottom will be removed automatically so those won't make problems.
-=======
         Check if the generated code is valid and follows:
         
         1. Syntax validity: No major syntax errors or missing implementations
         2. React Context usage: If code calls useContext or custom hooks (use*), 
            verify the component is wrapped by the corresponding provider
         3. Hook rules: Hooks are called at top level, not in conditions/loops
->>>>>>> 661446dc
       flipped: [false, false]  # only for UI, does not affect on logic
 
   - label: load Data for revise
